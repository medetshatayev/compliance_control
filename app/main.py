--- conflicted
+++ resolved
@@ -29,7 +29,7 @@
 @app.post("/compliance/check", response_model=ComplianceResponse)
 async def compliance_check(req: ComplianceRequest, background_tasks: BackgroundTasks):
     try:
-        query_builder = QueryBuilder.from_fields_data(req.data)
+        query_builder = QueryBuilder(req.data)
         query_text = query_builder.build_query()
         lr = await query_lightrag(query_text)
         # LightRAG may return either a dict with 'response' or a string
@@ -66,11 +66,6 @@
             verdict = "flag"
             risk = "medium"
             checks = {}
-
-<<<<<<< HEAD
-        checks = parsed if parsed else {}
-=======
->>>>>>> 2ec1a45c
         response = ComplianceResponse(
             verdict=verdict,
             risk_level=risk,
